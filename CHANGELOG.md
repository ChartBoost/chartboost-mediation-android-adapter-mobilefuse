--- conflicted
+++ resolved
@@ -3,13 +3,11 @@
 Note the first digit of every adapter version corresponds to the major version of the Chartboost Mediation SDK compatible with that adapter. 
 Adapters are compatible with any Chartboost Mediation SDK version within that major version.
 
-<<<<<<< HEAD
 ### 4.1.7.1.0
 - This version of the adapter has been certified with MobileFuse SDK Core 1.7.1.
-=======
+
 ### 4.1.7.0.1
 - Fix memory leaks that could occur when fullscreen ads are shown from an `Activity`.
->>>>>>> c9ddae68
 
 ### 4.1.7.0.0
 - This version of the adapter has been certified with MobileFuse SDK Core 1.7.0.
